--- conflicted
+++ resolved
@@ -38,12 +38,7 @@
 * You can add sub-directories of a parent directory in one shot using the "Add multiple directories to index..." button.
 <img width="999" height="800" alt="image" src="https://github.com/user-attachments/assets/20ee2088-11e6-4669-8578-385281fa1604" />
 
-<<<<<<< HEAD
-If you want for example to index all .js files but no .min.js files, you can add ".js", and "*.min.js" (and check 'Is exclusion' for the later).
-
-=======
 <img width="336" height="239" alt="image" src="https://github.com/user-attachments/assets/0a3311d9-0f10-4222-805c-ac4fbfa0073f" />
->>>>>>> e935a153
 
 # Querying
 The query window will give you the relative paths that matched the query, and you can click on a result and display the source. The source is supposed to be present on your machine (it's *not* stored in the index). Right clicking on a path will display a context menu that allows you to open it using the Windows Shell or open its containing folder.
